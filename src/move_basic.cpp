/*
 * Copyright (c) 2017, Ubiquity Robotics
 * All rights reserved.
 *
 * Redistribution and use in source and binary forms, with or without
 * modification, are permitted provided that the following conditions are met:
 *
 * 1. Redistributions of source code must retain the above copyright notice,
 *    this list of conditions and the following disclaimer.
 * 2. Redistributions in binary form must reproduce the above copyright notice,
 *    this list of conditions and the following disclaimer in the documentation
 *    and/or other materials provided with the distribution.
 *
 * THIS SOFTWARE IS PROVIDED BY THE COPYRIGHT HOLDERS AND CONTRIBUTORS "AS IS"
 * AND ANY EXPRESS OR IMPLIED WARRANTIES, INCLUDING, BUT NOT LIMITED TO, THE
 * IMPLIED WARRANTIES OF MERCHANTABILITY AND FITNESS FOR A PARTICULAR PURPOSE
 * ARE DISCLAIMED. IN NO EVENT SHALL THE COPYRIGHT OWNER OR CONTRIBUTORS BE
 * LIABLE FOR ANY DIRECT, INDIRECT, INCIDENTAL, SPECIAL, EXEMPLARY, OR
 * CONSEQUENTIAL DAMAGES (INCLUDING, BUT NOT LIMITED TO, PROCUREMENT OF
 * SUBSTITUTE GOODS OR SERVICES; LOSS OF USE, DATA, OR PROFITS; OR BUSINESS
 * INTERRUPTION) HOWEVER CAUSED AND ON ANY THEORY OF LIABILITY, WHETHER IN
 * CONTRACT, STRICT LIABILITY, OR TORT (INCLUDING NEGLIGENCE OR OTHERWISE)
 * ARISING IN ANY WAY OUT OF THE USE OF THIS SOFTWARE, EVEN IF ADVISED OF THE
 * POSSIBILITY OF SUCH DAMAGE.
 *
 * The views and conclusions contained in the software and documentation are
 * those of the authors and should not be interpreted as representing official
 * policies, either expressed or implied, of the FreeBSD Project.
 *
 */

#include <ros/ros.h>
#include <tf/transform_datatypes.h>
#include <tf2/LinearMath/Transform.h>
#include <tf2_ros/buffer.h>
#include <tf2_ros/transform_listener.h>
#include <tf2_geometry_msgs/tf2_geometry_msgs.h>

#include <geometry_msgs/PoseStamped.h>
#include <geometry_msgs/Twist.h>
#include <geometry_msgs/Vector3.h>
#include <nav_msgs/Path.h>
#include <std_msgs/Float32.h>

#include <actionlib/server/simple_action_server.h>
#include <move_base_msgs/MoveBaseAction.h>

#include "move_basic/obstacle_detector.h"

#include <string>

typedef actionlib::SimpleActionServer<move_base_msgs::MoveBaseAction> MoveBaseActionServer;

class MoveBasic {
  private:
    ros::Subscriber goalSub;

    ros::Publisher goalPub;
    ros::Publisher cmdPub;
    ros::Publisher pathPub;
    ros::Publisher obstacle_dist_pub;
    ros::Publisher errorPub;

    std::unique_ptr<MoveBaseActionServer> actionServer;
    std::unique_ptr<ObstacleDetector> obstacle_detector;

    tf2_ros::Buffer tfBuffer;
    tf2_ros::TransformListener listener;

    double maxAngularVelocity;
    double minAngularVelocity;
    double angularAcceleration;
    double angularTolerance;

    double minLinearVelocity;
    double maxLinearVelocity;
    double linearAcceleration;
    double linearTolerance;

    // PID parameters for controlling lateral error
    double lateralKp;
    double lateralKi;
    double lateralKd;
    double lateralMaxRotation;

    int rotationAttempts;
    double localizationLatency;

    double robotWidth;
    double frontToLidar;
    double obstacleWaitLimit;

    float forward_obstacle_dist;
    
    std::string mapFrame;
    std::string odomFrame;
    std::string baseFrame;

    double reverseWithoutTurningThreshold;

    void goalCallback(const geometry_msgs::PoseStamped::ConstPtr &msg);
    void executeAction(const move_base_msgs::MoveBaseGoalConstPtr& goal);
    void drawLine(double x0, double y0, double x1, double y1);
    void sendCmd(double angular, double linear);
    void abortGoal(const std::string msg);

    bool getTransform(const std::string& from, const std::string& to,
                      tf2::Transform& tf);
    bool transformPose(const std::string& from, const std::string& to,
                       const tf2::Transform& in, tf2::Transform& out);

  public:
    MoveBasic();

    void run();

    bool moveLinear(const tf2::Transform& goalInOdom);
    bool rotate(double requestedYaw);
};


// Radians to degrees

static double rad2deg(double rad)
{
    return rad * 180.0 / M_PI;
}

// Get the sign of a number

static int sign(double n)
{
    return (n <0 ? -1 : 1);
}


// Adjust angle to be between -PI and PI

static void normalizeAngle(double& angle)
{
    if (angle < -M_PI) {
         angle += 2 * M_PI;
    }
    if (angle > M_PI) {
        angle -= 2 * M_PI;
    }
}


// retreive the 3 DOF we are interested in from a Transform

static void getPose(const tf2::Transform& tf, double& x, double& y, double& yaw)
{
    tf2::Vector3 trans = tf.getOrigin();
    x = trans.x();
    y = trans.y();

    double roll, pitch;
    tf.getBasis().getRPY(roll, pitch, yaw);
}


// Constructor

MoveBasic::MoveBasic(): tfBuffer(ros::Duration(30.0)),
                        listener(tfBuffer)
{
    ros::NodeHandle nh("~");

    nh.param<double>("min_angular_velocity", minAngularVelocity, 0.05);
    nh.param<double>("max_angular_velocity", maxAngularVelocity, 1.0);
    nh.param<double>("angular_acceleration", angularAcceleration, 0.3);
    nh.param<double>("angular_tolerance", angularTolerance, 0.01);

    nh.param<double>("min_linear_velocity", minLinearVelocity, 0.1);
    nh.param<double>("max_linear_velocity", maxLinearVelocity, 0.5);
    nh.param<double>("linear_acceleration", linearAcceleration, 0.25);
    nh.param<double>("linear_tolerance", linearTolerance, 0.01);

    nh.param<double>("lateral_kp", lateralKp, 0.1);
    nh.param<double>("lateral_ki", lateralKi, 0.0);
    nh.param<double>("lateral_kd", lateralKd, 50.0);
    nh.param<double>("lateral_max_rotation", lateralMaxRotation, 0.5);

    // how long to wait after moving to be sure localization is accurate
    nh.param<double>("localization_latency", localizationLatency, 0.5);
    nh.param<int>("rotation_attempts", rotationAttempts, 1);

    // how long to wait for an obstacle to disappear
    nh.param<double>("obstacle_wait_limit", obstacleWaitLimit, 10.0);

    // Reverse distances for which rotation won't be performed
    nh.param<double>("reverse_without_turning_threshold",
                      reverseWithoutTurningThreshold, 0.5);

    nh.param<std::string>("map_frame", mapFrame, "map");
    nh.param<std::string>("odom_frame", odomFrame, "odom");
    nh.param<std::string>("base_frame", baseFrame, "base_link");

    cmdPub = ros::Publisher(nh.advertise<geometry_msgs::Twist>("/cmd_vel", 1));
    pathPub = ros::Publisher(nh.advertise<nav_msgs::Path>("/plan", 1));

    obstacle_dist_pub =
        ros::Publisher(nh.advertise<std_msgs::Float32>("/obstacle_distance", 1));
    errorPub =
        ros::Publisher(nh.advertise<geometry_msgs::Vector3>("/lateral_error", 1));

    goalSub = nh.subscribe("/move_base_simple/goal", 1,
                            &MoveBasic::goalCallback, this);

    ros::NodeHandle actionNh("");
    actionServer.reset(new MoveBaseActionServer(actionNh,
        "move_base", boost::bind(&MoveBasic::executeAction, this, _1), false));

    actionServer->start();
    goalPub = actionNh.advertise<move_base_msgs::MoveBaseActionGoal>(
      "/move_base/goal", 1);

    obstacle_detector.reset(new ObstacleDetector(nh, &tfBuffer));

    ROS_INFO("Move Basic ready");
}


// Lookup the specified transform, returns true on success

bool MoveBasic::getTransform(const std::string& from, const std::string& to,
                             tf2::Transform& tf)
{
    try {
        geometry_msgs::TransformStamped tfs =
            tfBuffer.lookupTransform(to, from, ros::Time(0));
        tf2::fromMsg(tfs.transform, tf);
        return true;
    }
    catch (tf2::TransformException &ex) {
         ROS_WARN("%s", ex.what());
         return false;
    }
}


// Transform a pose from one frame to another

bool MoveBasic::transformPose(const std::string& from, const std::string& to,
                              const tf2::Transform& in, tf2::Transform& out)
{
    tf2::Transform tf;
    if (!getTransform(from, to, tf)) {
        return false;
    }
    out = tf * in;
    return true;
}

// Called when a simple goal message is received

void MoveBasic::goalCallback(const geometry_msgs::PoseStamped::ConstPtr &msg)
{
    ROS_INFO("Received simple goal");
    // send the goal to the action server
    move_base_msgs::MoveBaseActionGoal actionGoal;
    actionGoal.header.stamp = ros::Time::now();
    actionGoal.goal.target_pose = *msg;

    goalPub.publish(actionGoal);
}


// Abort goal and print message

void MoveBasic::abortGoal(const std::string msg)
{
    actionServer->setAborted(move_base_msgs::MoveBaseResult(), msg);
    ROS_ERROR("%s", msg.c_str());
}


// Called when an action goal is received

void MoveBasic::executeAction(const move_base_msgs::MoveBaseGoalConstPtr& msg)
{
    /*
      Plan a path that involves rotating to face the goal, going straight towards it,
      and then rotating for the final orientation.

      It is assumed that we are dealing with imperfect localization data:
         map->base_link is accurate but may be delayed and is at a slow rate
         odom->base_link is frequent, but drifts, particularly after rotating

      To counter these issues, we plan in the map frame, and wait localizationLatency
      after each step, and execute in the odom frame.
    */

    tf2::Transform goal;
    tf2::fromMsg(msg->target_pose.pose, goal);
    std::string frameId = msg->target_pose.header.frame_id;

    // Needed for RobotCommander
    if (frameId[0] == '/')
        frameId = frameId.substr(1);

    double x, y, yaw;
    getPose(goal, x, y, yaw);

    ROS_INFO("Received goal %f %f %f %s", x, y, rad2deg(yaw), frameId.c_str());

    if (std::isnan(yaw)) {
        abortGoal("Aborting goal because an invalid orientation was specified");
        return;
    }

    std::string goalFrame;
    double goalYaw;

    tf2::Transform goalMap;
    if (!transformPose(frameId, mapFrame, goal, goalMap)) {
        ROS_WARN("Will attempt to operate in %s frame", frameId.c_str());
        goalFrame = frameId;
        goalYaw = yaw;
    }
    else {
        ROS_INFO("Goal in %s  %f %f %f", mapFrame.c_str(), x, y, rad2deg(goalYaw));
        goalFrame = mapFrame;
        getPose(goalMap, x, y, goalYaw);
    }

    // publish our planned path
    nav_msgs::Path path;
    geometry_msgs::PoseStamped p0, p1;
    path.header.frame_id = frameId;
    p0.pose.position.x = x;
    p0.pose.position.y = y;
    p0.header.frame_id = frameId;
    path.poses.push_back(p0);

    tf2::Transform poseFrameId;
    if (!getTransform(baseFrame, frameId, poseFrameId)) {
         abortGoal("Cannot determine robot pose");
         return;
    }
    getPose(poseFrameId, x, y, yaw);
    p1.pose.position.x = x;
    p1.pose.position.y = y;
    p1.header.frame_id = frameId;
    path.poses.push_back(p1);

    pathPub.publish(path);

    tf2::Transform currentOdomBase;
    // Should be at time of goal message
    if (!getTransform(odomFrame, baseFrame, currentOdomBase)) {
         ROS_WARN("Cannot determine robot pose");
         return;
    }

    tf2::Transform goalInOdom;
    if (!transformPose(frameId, odomFrame, goal, goalInOdom)) {
         ROS_WARN("Cannot determine robot pose for linear");
         return;
    }

    tf2::Transform goalInBase = currentOdomBase * goalInOdom;

    tf2::Vector3 linear = goalInBase.getOrigin();
    bool reverseWithoutTurning =
        (-reverseWithoutTurningThreshold < linear.x() && linear.x() < 0.0);

    // Initial rotation to face goal
    for (int i=0; i<rotationAttempts; i++) {
        tf2::Transform goalInBase;
        if (!transformPose(frameId, baseFrame, goal, goalInBase)) {
            ROS_WARN("Cannot determine robot pose for rotation");
            return;
        }

        if (linear.length() > linearTolerance) {
            double requestedYaw = atan2(linear.y(), linear.x());
            if (reverseWithoutTurning) {
                if (requestedYaw > 0.0) {
                    requestedYaw = -M_PI + requestedYaw;
                }
                else {
                    requestedYaw = M_PI - requestedYaw;
                }
            }

            if (std::abs(requestedYaw) < angularTolerance) {
                break;
            }
            if (!rotate(requestedYaw)) {
                return;
            }
            sleep(localizationLatency);
        }
    }

    // Do linear portion of goal
    double dist = linear.length();
    ROS_INFO("Requested distance %f", dist);

    if (std::abs(dist) > linearTolerance) {
        if (reverseWithoutTurning) {
            dist = - dist;
        }
        if (!moveLinear(goalInOdom)) {
            return;
        }
        sleep(localizationLatency);
    }

    // Final rotation as specified in goal
    tf2::Transform finalPose;
    if (!getTransform(baseFrame, goalFrame, finalPose)) {
         abortGoal("Cannot determine robot pose for final rotation");
         return;
    }

    getPose(finalPose, x, y, yaw);
    rotate(goalYaw - yaw);

    actionServer->setSucceeded();
}



// Send a motion command

void MoveBasic::sendCmd(double angular, double linear)
{
   geometry_msgs::Twist msg;
   msg.angular.z = angular;
   msg.linear.x = linear;

   cmdPub.publish(msg);
}


// Main loop

void MoveBasic::run()
{
    ros::Rate r(20);
    std_msgs::Float32 msg;

    while (ros::ok()) {
        ros::spinOnce();
        forward_obstacle_dist = obstacle_detector->obstacle_dist(true);
        msg.data = forward_obstacle_dist;
        obstacle_dist_pub.publish(msg);

        r.sleep();
    }
}


// Rotate relative to current orientation

bool MoveBasic::rotate(double yaw)
{
    ROS_INFO("Requested rotation %f", rad2deg(yaw));

    tf2::Transform poseOdom;
    if (!getTransform(baseFrame, odomFrame, poseOdom)) {
         abortGoal("Cannot determine robot pose for rotation");
         return false;
    }

    double x, y, currentYaw;
    getPose(poseOdom, x, y, currentYaw);
    double requestedYaw = currentYaw + yaw;
    normalizeAngle(requestedYaw);

    bool done = false;
    ros::Rate r(50);

    int oscillations = 0;
    double prevAngleRemaining = 0;

    while (!done && ros::ok()) {
        ros::spinOnce();
        r.sleep();

        double x, y, currentYaw;
        tf2::Transform poseOdom;
        if (!getTransform(baseFrame, odomFrame, poseOdom)) {
            abortGoal("Cannot determine robot pose for rotation");
            return false;
        }
        getPose(poseOdom, x, y, currentYaw);

        double angleRemaining = requestedYaw - currentYaw;
        normalizeAngle(angleRemaining);

        double obstacle = obstacle_detector->obstacle_angle(angleRemaining > 0);
        double remaining = std::min(std::abs(angleRemaining), std::abs(obstacle));
        double speed = std::max(minAngularVelocity,
            std::min(maxAngularVelocity,
              std::sqrt(2.0 * angularAcceleration *
                (remaining - angularTolerance))));

        double velocity = 0;

        if (angleRemaining < 0.0) {
            velocity = -speed;
        }
        else {
            velocity = speed;
        }

        if (sign(prevAngleRemaining) != sign(angleRemaining)) {
            oscillations++;
        }
        prevAngleRemaining = angleRemaining;

        if (actionServer->isNewGoalAvailable()) {
            ROS_INFO("Stopping rotation due to new goal");
            done = true;
            velocity = 0;
        }

        //ROS_INFO("%f %f %f", rad2deg(angleRemaining), angleRemaining, velocity);

        if (std::abs(angleRemaining) < angularTolerance || oscillations > 2) {
            velocity = 0;
            done = true;
            ROS_INFO("Done rotation, error %f degrees", rad2deg(angleRemaining));
        }
        sendCmd(velocity, 0);
    }
    return done;
}

// Move forward specified distance

bool MoveBasic::moveLinear(const tf2::Transform& goalInOdom)
{
    bool done = false;
    ros::Rate r(50);

    bool waitingForObstacle = false;
    ros::Time obstacleTime;

    tf2::Transform poseOdomInitial;
    if (!getTransform(baseFrame, odomFrame, poseOdomInitial)) {
         abortGoal("Cannot determine robot pose for linear");
         return false;
    }

    double requestedDistance = (poseOdomInitial.getOrigin() -
                                goalInOdom.getOrigin()).length();

    // For lateral control
    double lateralIntegral = 0.0;
    double lateralPrevError = 0.0;
    double lateralError = 0.0;

    while (!done && ros::ok()) {
        ros::spinOnce();
        r.sleep();

        tf2::Transform poseOdom;
        if (!getTransform(odomFrame, baseFrame, poseOdom)) {
             ROS_WARN("Cannot determine robot pose for linear");
             continue;
        }

        tf2::Transform goalInBase = poseOdom * goalInOdom;
        tf2::Vector3 remaining = goalInBase.getOrigin();

        double distRemaining = remaining.x();
        double distTravelled = std::abs(requestedDistance) - std::abs(distRemaining);

        // PID loop to control rotation to keep robot on path
        double rotation = 0.0;

        lateralPrevError = lateralError;
        lateralError = remaining.y();
        double lateralDiff = lateralError - lateralPrevError;
        lateralIntegral += lateralError;

        rotation = (lateralKp * lateralError) + (lateralKi * lateralIntegral) +
                   (lateralKd * lateralDiff);

<<<<<<< HEAD
        // Limit rotation
        if (rotation > lateralMaxRotation) {
            rotation = lateralMaxRotation;
        }
        else if (rotation < -lateralMaxRotation) {
            rotation = -lateralMaxRotation;
        }

	// Publish messages for PID tuning
        geometry_msgs::Vector3 pid_debug;
        pid_debug.x = remaining.x();
        pid_debug.y = remaining.y();
        pid_debug.z = rotation;
=======
        // Clamp rotation
        rotation = std::max(-lateralMaxRotation, std::min(lateralMaxRotation,
                                                          rotation));

        // Publish messages for PID tuning
        geometry_msgs::Vector3 pid_debug;
        pid_debug.x = remaining.x();
        pid_debug.y = remaining.y();
>>>>>>> 866ba27f
        errorPub.publish(pid_debug);

        // No need to calculate forward obstacle speed, since we already have it
        double obstacleDist = forward_obstacle_dist;
        if (requestedDistance < 0.0) {
            obstacleDist = obstacle_detector->obstacle_dist(false);
        }

        double velocity = std::max(minLinearVelocity,
            std::min(maxLinearVelocity, std::min(
              std::sqrt(2.0 * linearAcceleration * std::abs(distTravelled)),
              std::sqrt(2.0 * linearAcceleration * std::min(obstacleDist, distRemaining)))));

        // Stop if there is an obstacle in the distance we would travel in
        // 1 second
        bool obstacleDetected = obstacleDist <= velocity * 1.0;
        if (obstacleDetected) {
            velocity = 0;
            if (!waitingForObstacle) {
                ROS_INFO("Pausing for obstacle");
                obstacleTime = ros::Time::now();
                waitingForObstacle = true;
            }
            else {
                ros::Duration waitTime = ros::Time::now() - obstacleTime;
                if (waitTime.toSec() > obstacleWaitLimit) {
                    abortGoal("Aborting due to obstacle");
                    return false;
                }
            }
        }

        if (waitingForObstacle && ! obstacleDetected) {
            ROS_INFO("Resuming after obstacle has gone");
            waitingForObstacle = false;
            // start off again smoothly
            requestedDistance = distRemaining;
            distTravelled = 0.0;
            poseOdomInitial = poseOdom;
        }

        if (actionServer->isNewGoalAvailable()) {
            ROS_INFO("Stopping rotation due to new goal");
            done = true;
            velocity = 0;
        }

        if (std::abs(distTravelled) > std::abs(requestedDistance) - linearTolerance) {
            velocity = 0;
            done = true;
            ROS_INFO("Done linear, error %f, %f meters",
                     remaining.x(), remaining.y());
        }
        if (requestedDistance < 0) {
            velocity = -velocity;
        }
        sendCmd(rotation, velocity);
    }
    return done;
}


int main(int argc, char ** argv) {
    ros::init(argc, argv, "move_basic");
    MoveBasic mb_node;
    mb_node.run();

    return 0;
}<|MERGE_RESOLUTION|>--- conflicted
+++ resolved
@@ -1,5 +1,5 @@
 /*
- * Copyright (c) 2017, Ubiquity Robotics
+ * Copyright (c) 2017-9, Ubiquity Robotics
  * All rights reserved.
  *
  * Redistribution and use in source and binary forms, with or without
@@ -90,12 +90,17 @@
     double frontToLidar;
     double obstacleWaitLimit;
 
-    float forward_obstacle_dist;
-    
     std::string mapFrame;
     std::string odomFrame;
     std::string baseFrame;
 
+    double minSideDist;
+    double maxLateralDev;
+    double sideTurnWeight;
+
+    float forwardObstacleDist;
+    float leftObstacleDist;
+    float rightObstacleDist;
     double reverseWithoutTurningThreshold;
 
     void goalCallback(const geometry_msgs::PoseStamped::ConstPtr &msg);
@@ -177,11 +182,16 @@
     nh.param<double>("linear_acceleration", linearAcceleration, 0.25);
     nh.param<double>("linear_tolerance", linearTolerance, 0.01);
 
+    // Parameters for turn PID
     nh.param<double>("lateral_kp", lateralKp, 0.1);
     nh.param<double>("lateral_ki", lateralKi, 0.0);
     nh.param<double>("lateral_kd", lateralKd, 50.0);
     nh.param<double>("lateral_max_rotation", lateralMaxRotation, 0.5);
 
+    nh.param<double>("min_side_dist", minSideDist, 0.2);
+    nh.param<double>("max_lateral_deviation", maxLateralDev, 1.0);
+    nh.param<double>("side_turn_weight", sideTurnWeight, 3.0);
+
     // how long to wait after moving to be sure localization is accurate
     nh.param<double>("localization_latency", localizationLatency, 0.5);
     nh.param<int>("rotation_attempts", rotationAttempts, 1);
@@ -201,7 +211,7 @@
     pathPub = ros::Publisher(nh.advertise<nav_msgs::Path>("/plan", 1));
 
     obstacle_dist_pub =
-        ros::Publisher(nh.advertise<std_msgs::Float32>("/obstacle_distance", 1));
+        ros::Publisher(nh.advertise<geometry_msgs::Vector3>("/obstacle_distance", 1));
     errorPub =
         ros::Publisher(nh.advertise<geometry_msgs::Vector3>("/lateral_error", 1));
 
@@ -445,8 +455,13 @@
 
     while (ros::ok()) {
         ros::spinOnce();
-        forward_obstacle_dist = obstacle_detector->obstacle_dist(true);
-        msg.data = forward_obstacle_dist;
+        forwardObstacleDist = obstacle_detector->obstacle_dist(true,
+                                                               leftObstacleDist,
+                                                               rightObstacleDist);
+        geometry_msgs::Vector3 msg;
+        msg.x = forwardObstacleDist;
+        msg.y = leftObstacleDist;
+        msg.z = rightObstacleDist;
         obstacle_dist_pub.publish(msg);
 
         r.sleep();
@@ -571,32 +586,44 @@
         double distRemaining = remaining.x();
         double distTravelled = std::abs(requestedDistance) - std::abs(distRemaining);
 
+        // Check distances to left and right
+        char dir = ' ';
+
+        if (minSideDist > 0 && leftObstacleDist < minSideDist &&
+            rightObstacleDist >= minSideDist) {
+            lateralError = sideTurnWeight * -(minSideDist - leftObstacleDist);
+            dir = '>';
+        }
+        else if (minSideDist > 0 && rightObstacleDist < minSideDist &&
+                 leftObstacleDist >= minSideDist) {
+            lateralError = sideTurnWeight * (minSideDist - rightObstacleDist);
+            dir = '<';
+        }
+        else {
+            // Keep to planned path
+            lateralError = remaining.y();
+            dir = '|';
+        }
+
+        printf("%c %f %f %f -> %f\n", dir, leftObstacleDist, rightObstacleDist,
+               remaining.y(), lateralError);
+
+        if (remaining.y() >= maxLateralDev) {
+            abortGoal("Aborting since max deviation reached");
+            sendCmd(0, 0);
+            return false;
+        }
+
         // PID loop to control rotation to keep robot on path
         double rotation = 0.0;
 
         lateralPrevError = lateralError;
-        lateralError = remaining.y();
         double lateralDiff = lateralError - lateralPrevError;
         lateralIntegral += lateralError;
 
         rotation = (lateralKp * lateralError) + (lateralKi * lateralIntegral) +
                    (lateralKd * lateralDiff);
 
-<<<<<<< HEAD
-        // Limit rotation
-        if (rotation > lateralMaxRotation) {
-            rotation = lateralMaxRotation;
-        }
-        else if (rotation < -lateralMaxRotation) {
-            rotation = -lateralMaxRotation;
-        }
-
-	// Publish messages for PID tuning
-        geometry_msgs::Vector3 pid_debug;
-        pid_debug.x = remaining.x();
-        pid_debug.y = remaining.y();
-        pid_debug.z = rotation;
-=======
         // Clamp rotation
         rotation = std::max(-lateralMaxRotation, std::min(lateralMaxRotation,
                                                           rotation));
@@ -605,13 +632,14 @@
         geometry_msgs::Vector3 pid_debug;
         pid_debug.x = remaining.x();
         pid_debug.y = remaining.y();
->>>>>>> 866ba27f
         errorPub.publish(pid_debug);
 
         // No need to calculate forward obstacle speed, since we already have it
-        double obstacleDist = forward_obstacle_dist;
+        double obstacleDist = forwardObstacleDist;
         if (requestedDistance < 0.0) {
-            obstacleDist = obstacle_detector->obstacle_dist(false);
+            obstacleDist = obstacle_detector->obstacle_dist(false,
+                                                            leftObstacleDist,
+                                                            rightObstacleDist);
         }
 
         double velocity = std::max(minLinearVelocity,
@@ -633,6 +661,7 @@
                 ros::Duration waitTime = ros::Time::now() - obstacleTime;
                 if (waitTime.toSec() > obstacleWaitLimit) {
                     abortGoal("Aborting due to obstacle");
+                    sendCmd(0, 0);
                     return false;
                 }
             }
@@ -659,9 +688,11 @@
             ROS_INFO("Done linear, error %f, %f meters",
                      remaining.x(), remaining.y());
         }
+        /* This should not be necessary and causes weird behavior
         if (requestedDistance < 0) {
             velocity = -velocity;
         }
+        */
         sendCmd(rotation, velocity);
     }
     return done;

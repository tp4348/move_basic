--- conflicted
+++ resolved
@@ -263,7 +263,6 @@
 	cli->sendGoal(goal);
 	ros::spinOnce(); 
 	ros::Duration(0.5).sleep(); // TODO: Make this disappear
-<<<<<<< HEAD
 	ros::spinOnce(); 
 	// Cancelling the second goal
 	cli->cancelGoal();
@@ -275,38 +274,13 @@
 	ASSERT_EQ(3.0, received_goal->target_pose.pose.position.x); 
 	finishExecuting();
 	//ASSERT_FALSE(qserv->isActive()); // TODO: Why is this failling? 
-=======
-
-	// Cancelling the first goal - PITFALL
-	resumeExecuting();
-	cli->cancelGoal();
-	ros::Duration(1.0).sleep(); 
-	ros::spinOnce(); 
-	ASSERT_TRUE(goal_preempted);
-
-	ASSERT_TRUE(qserv->isActive());
-	ASSERT_TRUE(got_goal);
-	ASSERT_EQ(7.0, received_goal->target_pose.pose.position.x); // call FINISH!
-	finishExecuting(); // Finish 2nd goal
-
-
-	// Cancelling the first goal - PITFALL
-	//resumeExecuting();
-	//cli->cancelGoal();
-	//ros::Duration(1.0).sleep(); 
-	//ros::spinOnce(); 
-	//ASSERT_TRUE(goal_preempted);
-	// Finish the preempted goal
-	//finishExecuting(); // Finish 1st goal
+
 	/*
 	- if a cancel request on the "next_goal" received, remove it from the queue and set it as cancelled
 	- TODO: How to check next goal is executing? It becomes current, so isActive()
 	*/
 }
->>>>>>> 0ebae5f8
-
-//	- if a cancel request on the "next_goal" received, remove it from the queue and set it as cancelled
-}
+
 // Two more TEST_F missing and a pitfall
 
 

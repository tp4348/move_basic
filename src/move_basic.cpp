--- conflicted
+++ resolved
@@ -59,11 +59,8 @@
 class MoveBasic {
   private:
     ros::Subscriber goalSub;
-<<<<<<< HEAD
     ros::Subscriber phGoalSub;
-=======
     ros::Subscriber nextGoalSub;
->>>>>>> 54f818fd
 
     ros::Publisher goalPub;
     ros::Publisher cmdPub;
@@ -125,10 +122,7 @@
 
     void phantomGoalCallback(const std_msgs::BoolConstPtr &msg);
     void goalCallback(const geometry_msgs::PoseStamped::ConstPtr &msg);
-<<<<<<< HEAD
-=======
     void nextGoalCallback(const move_base_msgs::MoveBaseActionGoalConstPtr& goal);
->>>>>>> 54f818fd
     void executeAction(const move_base_msgs::MoveBaseGoalConstPtr& goal);
     void drawLine(double x0, double y0, double x1, double y1);
     void sendCmd(double angular, double linear);
@@ -264,14 +258,11 @@
     goalSub = nh.subscribe("/move_base_simple/goal", 1,
                             &MoveBasic::goalCallback, this);
 
-<<<<<<< HEAD
     phGoalSub = nh.subscribe("/phantom", 1,
                             &MoveBasic::phantomGoalCallback, this);
-=======
     nextGoalSub = nh.subscribe("/move_base/goal", 1,
                              &MoveBasic::nextGoalCallback, this);
 
->>>>>>> 54f818fd
     ros::NodeHandle actionNh("");
 
     actionServer.reset(new MoveBaseActionServer(actionNh, "move_base",
@@ -352,9 +343,6 @@
     }
     actionGoal.goal.target_pose = *msg;
     goalPub.publish(actionGoal);
-<<<<<<< HEAD
-
-=======
 
     // isNewGoalAvailable() needs to update on an actionServer
     std::condition_variable newgoal_cv;
@@ -368,7 +356,7 @@
     );
 
     // If there is a new goal store it
-    if(actionServer-> isNewGoalAvailable()) {
+    if(actionServer->isNewGoalAvailable()) {
         tf2::fromMsg(msg->pose, nextGoalPose);
         frameIdNext = msg->header.frame_id;
         // Needed for RobotCommander
@@ -381,7 +369,6 @@
 
 void MoveBasic::nextGoalCallback(const move_base_msgs::MoveBaseActionGoalConstPtr& msg)
 {
->>>>>>> 54f818fd
     // isNewGoalAvailable() needs to update on an actionServer
     std::condition_variable newgoal_cv;
     std::mutex cv_m;
@@ -394,16 +381,10 @@
     );
 
     // If there is a new goal store it
-<<<<<<< HEAD
-    if(actionServer->isNewGoalAvailable()) {
-        tf2::fromMsg(msg->pose, nextGoalPose);
-        frameIdNext = msg->header.frame_id;
-=======
     if(actionServer-> isNewGoalAvailable()) {
         ROS_INFO("MoveBasic: Next goal received");
         tf2::fromMsg(msg->goal.target_pose.pose, nextGoalPose);
         frameIdNext = msg->goal.target_pose.header.frame_id;
->>>>>>> 54f818fd
         // Needed for RobotCommander
         if (frameIdNext[0] == '/')
             frameIdNext = frameIdNext.substr(1);
@@ -411,6 +392,7 @@
         nextGoalAvailable = true;
     }
 }
+
 
 // Abort goal and print message
 
